require 'spec_helper'

module LicenseFinder
  describe Dependency do
    describe '.unapproved' do
      before do
        allow(License.find_by_name('MIT')).to receive_messages(:whitelisted? =>  true)
        allow(LicenseFinder.config).to receive(:ignore_dependencies) { ['this ignored dependency', 'that ignored dependency'] }
      end

      it "should return all unapproved dependencies that are not ignored" do
        dependency = Dependency.create(name: "unapproved dependency", version: '0.0.1')
        approved = Dependency.create(name: "approved dependency", version: '0.0.1')
        this_ignored = Dependency.create(name: "this ignored dependency", version: '0.0.1')
        that_ignored = Dependency.create(name: "that ignored dependency", version: '0.0.1')
        approved.approve!
        whitelisted = Dependency.create(name: "approved dependency", version: '0.0.1')
        whitelisted.licenses = [License.find_by_name('MIT')]
        whitelisted.save

        unapproved = Dependency.unapproved
        expect(unapproved.count).to eq(1)
        expect(unapproved).not_to be_any(&:approved?)
      end
    end

    describe ".named" do
      it "creates a new dependency" do
        dep = described_class.named("never_seen")
        expect(dep.name).to eq("never_seen")
        expect(dep).not_to be_new
      end

      it "returns an existing dependency" do
        described_class.named("referenced_again")
        dep = described_class.named("referenced_again")
        expect(dep.name).to eq("referenced_again")
        expect(dep).not_to be_new
        expect(Dependency.count(name: "referenced_again")).to eq(1)
      end
    end

    describe ".acknowledged" do
      it "returns all dependencies that are not ignored" do
        acknowledged_dependency = Dependency.create(name: "acknowledged dependency", version: '0.0.1')
        ignored_dependency = Dependency.create(name: "ignored dependency", version: '0.0.1')
        allow(LicenseFinder.config).to receive(:ignore_dependencies) { [ignored_dependency.name] }

        expect(Dependency.acknowledged).to match_array [acknowledged_dependency]
      end
    end

    describe '#approve!' do
      it "should update the database to show the dependency is approved" do
        dependency = Dependency.named("foo")
        dependency.approve!
        expect(dependency.reload).to be_approved
      end

      it "should record the approver and notes" do
        dependency = Dependency.named("foo")
        dependency.approve!("Julian", "We really need this")
        approval = dependency.reload.manual_approval
        expect(approval.approver).to eq "Julian"
        expect(approval.notes).to eq "We really need this"
      end
    end

    describe "#approved?" do
      let(:not_approved_manually) { Dependency.create(name: 'some gem').reload }
      let(:approved_manually) { Dependency.create(name: 'some gem').approve!.reload }

      it "is true if its license is whitelisted" do
<<<<<<< HEAD
        fake_license = double(:license, whitelisted?: true)
        not_approved_manually.stub(:licenses).and_return [fake_license]
        not_approved_manually.should be_approved
      end

      it "is true if one of its licenses is whitelisted" do
        fake_licenses = [double(:license, whitelisted?: false), double(:license, whitelisted?: true)]
        not_approved_manually.stub(:licenses).and_return fake_licenses
        not_approved_manually.should be_approved
=======
        allow(not_approved_manually).to receive_message_chain(:license, whitelisted?: true)
        expect(not_approved_manually).to be_approved
>>>>>>> fa26b5c6
      end

      it "is true if it has been approved" do
        allow(approved_manually).to receive_message_chain(:license, whitelisted?: false)
        expect(approved_manually).to be_approved
      end

      it "is false otherwise" do
        allow(not_approved_manually).to receive_message_chain(:license, whitelisted?: false)
        expect(not_approved_manually).not_to be_approved
      end
    end

    describe "#set_license_manually!" do
      let(:dependency) { Dependency.create(name: 'foogem') }

      it "sets manual license to true" do
        expect(dependency).not_to be_license_assigned_manually
        dependency.set_license_manually! License.find_by_name("Updated")
        expect(dependency).to be_license_assigned_manually
      end

      it "modifies the license" do
        dependency.set_license_manually! License.find_by_name("Updated")
<<<<<<< HEAD
        dependency.reload.licenses.first.name.should == 'Updated'
=======
        expect(dependency.reload.license.name).to eq('Updated')
>>>>>>> fa26b5c6
      end
    end

    describe "#bundler_group_names=" do
      let(:dependency) { Dependency.named('some gem') }

      it "saves the bundler groups" do
        dependency.bundler_group_names = %w[1 2 3]
        expect(dependency.bundler_groups.map(&:name)).to match_array(%w[1 2 3])
      end

      it "removed outdated groups and adds new groups" do
        dependency.add_bundler_group BundlerGroup.named('old')
        dependency.add_bundler_group BundlerGroup.named('maintained')
        dependency.bundler_group_names = %w[new maintained]
        expect(dependency.bundler_groups.map(&:name)).to match_array(%w[new maintained])
      end
    end

    describe "children_names=" do
      let(:dependency) { Dependency.named('some gem') }

      it "saves the children" do
        dependency.children_names = %w[1 2 3]
        expect(dependency.children.map(&:name)).to match_array(%w[1 2 3])
      end

      it "removes outdated children and adds new children" do
        dependency.add_child Dependency.named('old')
        dependency.add_child Dependency.named('maintained')
        dependency.children_names = %w[new maintained]
        expect(dependency.children.map(&:name)).to match_array(%w[new maintained])
      end
    end

    describe "#set_licenses" do
      let(:dependency) { Dependency.named('some gem') }

      it "keeps a manually assigned license" do
        dependency.set_license_manually! License.find_by_name("manual")
<<<<<<< HEAD
        dependency.set_licenses [License.find_by_name("new")]
        dependency.licenses.first.name.should == "manual"
      end

      it "saves a new license" do
        dependency.set_licenses [License.find_by_name("new license")]
        dependency.licenses.first.name.should == "new license"
=======
        dependency.apply_better_license License.find_by_name("new")
        expect(dependency.license.name).to eq("manual")
      end

      it "saves a new license" do
        dependency.apply_better_license License.find_by_name("new license")
        expect(dependency.license.name).to eq("new license")
>>>>>>> fa26b5c6
      end

      it "updates the license's name" do
        dependency.licenses = [License.find_by_name("old")]

<<<<<<< HEAD
        dependency.set_licenses [License.find_by_name("new license")]
        dependency.licenses.first.name.should == "new license"
=======
        dependency.apply_better_license License.find_by_name("new license")
        expect(dependency.license.name).to eq("new license")
>>>>>>> fa26b5c6
      end

      it "won't update the database if the license isn't changing" do
        # See note in PackageSaver#save
<<<<<<< HEAD
        dependency.licenses = [License.find_by_name("same")]
        dependency.should be_modified
=======
        dependency.license = License.find_by_name("same")
        expect(dependency).to be_modified
>>>>>>> fa26b5c6
        dependency.save
        expect(dependency).not_to be_modified

<<<<<<< HEAD
        dependency.set_licenses [License.find_by_name("same")]
        dependency.should_not be_modified
=======
        dependency.apply_better_license License.find_by_name("same")
        expect(dependency).not_to be_modified
>>>>>>> fa26b5c6
      end

      it "does not change the approval" do
        dependency.licenses = [License.find_by_name("old")]
        dependency.approve!

<<<<<<< HEAD
        dependency.set_licenses [License.find_by_name("new license")]
        dependency.should be_approved
=======
        dependency.apply_better_license License.find_by_name("new license")
        expect(dependency).to be_approved
>>>>>>> fa26b5c6
      end
    end
  end
end
<|MERGE_RESOLUTION|>--- conflicted
+++ resolved
@@ -71,20 +71,15 @@
       let(:approved_manually) { Dependency.create(name: 'some gem').approve!.reload }
 
       it "is true if its license is whitelisted" do
-<<<<<<< HEAD
         fake_license = double(:license, whitelisted?: true)
-        not_approved_manually.stub(:licenses).and_return [fake_license]
-        not_approved_manually.should be_approved
+        allow(not_approved_manually).to receive(:licenses).and_return [fake_license]
+        expect(not_approved_manually).to be_approved
       end
 
       it "is true if one of its licenses is whitelisted" do
         fake_licenses = [double(:license, whitelisted?: false), double(:license, whitelisted?: true)]
-        not_approved_manually.stub(:licenses).and_return fake_licenses
-        not_approved_manually.should be_approved
-=======
-        allow(not_approved_manually).to receive_message_chain(:license, whitelisted?: true)
+        allow(not_approved_manually).to receive(:licenses).and_return fake_licenses
         expect(not_approved_manually).to be_approved
->>>>>>> fa26b5c6
       end
 
       it "is true if it has been approved" do
@@ -109,11 +104,7 @@
 
       it "modifies the license" do
         dependency.set_license_manually! License.find_by_name("Updated")
-<<<<<<< HEAD
-        dependency.reload.licenses.first.name.should == 'Updated'
-=======
-        expect(dependency.reload.license.name).to eq('Updated')
->>>>>>> fa26b5c6
+        expect(dependency.reload.licenses.first.name).to eq('Updated')
       end
     end
 
@@ -154,69 +145,39 @@
 
       it "keeps a manually assigned license" do
         dependency.set_license_manually! License.find_by_name("manual")
-<<<<<<< HEAD
         dependency.set_licenses [License.find_by_name("new")]
-        dependency.licenses.first.name.should == "manual"
+        expect(dependency.licenses.first.name).to eq "manual"
       end
 
       it "saves a new license" do
         dependency.set_licenses [License.find_by_name("new license")]
-        dependency.licenses.first.name.should == "new license"
-=======
-        dependency.apply_better_license License.find_by_name("new")
-        expect(dependency.license.name).to eq("manual")
-      end
-
-      it "saves a new license" do
-        dependency.apply_better_license License.find_by_name("new license")
-        expect(dependency.license.name).to eq("new license")
->>>>>>> fa26b5c6
+        expect(dependency.licenses.first.name).to eq "new license"
       end
 
       it "updates the license's name" do
         dependency.licenses = [License.find_by_name("old")]
 
-<<<<<<< HEAD
         dependency.set_licenses [License.find_by_name("new license")]
-        dependency.licenses.first.name.should == "new license"
-=======
-        dependency.apply_better_license License.find_by_name("new license")
-        expect(dependency.license.name).to eq("new license")
->>>>>>> fa26b5c6
+        expect(dependency.licenses.first.name).to eq "new license"
       end
 
       it "won't update the database if the license isn't changing" do
         # See note in PackageSaver#save
-<<<<<<< HEAD
         dependency.licenses = [License.find_by_name("same")]
-        dependency.should be_modified
-=======
-        dependency.license = License.find_by_name("same")
         expect(dependency).to be_modified
->>>>>>> fa26b5c6
         dependency.save
         expect(dependency).not_to be_modified
 
-<<<<<<< HEAD
         dependency.set_licenses [License.find_by_name("same")]
-        dependency.should_not be_modified
-=======
-        dependency.apply_better_license License.find_by_name("same")
         expect(dependency).not_to be_modified
->>>>>>> fa26b5c6
       end
 
       it "does not change the approval" do
         dependency.licenses = [License.find_by_name("old")]
         dependency.approve!
 
-<<<<<<< HEAD
         dependency.set_licenses [License.find_by_name("new license")]
-        dependency.should be_approved
-=======
-        dependency.apply_better_license License.find_by_name("new license")
         expect(dependency).to be_approved
->>>>>>> fa26b5c6
       end
     end
   end
