module LicenseFinder
  class License
    module Definitions
      extend self

<<<<<<< HEAD
      def build_all(whitelist)
        [
          build_apache2,
          build_bsd,
          build_gplv2,
          build_isc,
          build_lgpl,
          build_mit,
          build_newbsd,
          build_python,
          build_ruby,
          build_simplified_bsd
        ].map { |license|
          whitelist_if_necessary(license, whitelist)
        }
      end

      def build_unrecognized(name, whitelist)
        result = License.new(
          short_name: name,
          url: nil,
          matcher: NoneMatcher.new
        )
        whitelist_if_necessary(result, whitelist)
=======
      def all
        [
          apache2,
          bsd,
          gplv2,
          isc,
          lgpl,
          mit,
          newbsd,
          python,
          ruby,
          simplifiedbsd
        ]
>>>>>>> cb13b6cb
      end

      private

<<<<<<< HEAD
      def whitelist_if_necessary(license, whitelist)
        whitelisted = whitelist.any? { |name| license.matches_name? name }
        whitelisted ? license.whitelist : license
      end

      def build_apache2
=======
      def apache2
>>>>>>> cb13b6cb
        License.new(
          short_name:  "Apache2",
          pretty_name: "Apache 2.0",
          other_names: ["Apache-2.0", "Apache Software License", "Apache License 2.0", "Apache License Version 2.0", "Apache Public License 2.0"],
          url:         "http://www.apache.org/licenses/LICENSE-2.0.txt"
        )
      end

<<<<<<< HEAD
      def build_bsd
=======
      def bsd
>>>>>>> cb13b6cb
        License.new(
          short_name:  "BSD",
          other_names: ["BSD4", "bsd-old", "4-clause BSD", "BSD-4-Clause", "BSD License"],
          url:         "http://en.wikipedia.org/wiki/BSD_licenses#4-clause_license_.28original_.22BSD_License.22.29"
        )
      end

<<<<<<< HEAD
      def build_gplv2
=======
      def gplv2
>>>>>>> cb13b6cb
        License.new(
          short_name:  "GPLv2",
          other_names: ["GPL V2", "gpl-v2", "GNU GENERAL PUBLIC LICENSE Version 2"],
          url:         "http://www.gnu.org/licenses/gpl-2.0.txt"
        )
      end

<<<<<<< HEAD
      def build_isc
=======
      def isc
>>>>>>> cb13b6cb
        License.new(
          short_name: "ISC",
          url:        "http://en.wikipedia.org/wiki/ISC_license"
        )
      end

<<<<<<< HEAD
      def build_lgpl
=======
      def lgpl
>>>>>>> cb13b6cb
        License.new(
          short_name:  "LGPL",
          other_names: ["LGPL-3", "LGPLv3", "LGPL-3.0"],
          url:         "http://www.gnu.org/licenses/lgpl.txt"
        )
      end

<<<<<<< HEAD
      def build_mit
=======
      def mit
>>>>>>> cb13b6cb
        url_regexp = %r{MIT Licen[sc]e.*http://(?:www\.)?opensource\.org/licenses/mit-license}
        header_regexp = /The MIT Licen[sc]e/
        one_liner_regexp = /is released under the MIT licen[sc]e/

        matcher = AnyMatcher.new(
          Matcher.from_template(Template.named("MIT")),
<<<<<<< HEAD
          Matcher.new(url_regexp),
          HeaderMatcher.new(Matcher.new(header_regexp)),
          Matcher.new(one_liner_regexp)
=======
          Matcher.from_regex(url_regexp),
          HeaderMatcher.new(Matcher.from_regex(header_regexp)),
          Matcher.from_regex(one_liner_regexp)
>>>>>>> cb13b6cb
        )

        License.new(
          short_name:  "MIT",
          other_names: ["Expat", "MIT license", "MIT License"],
          url:         "http://opensource.org/licenses/mit-license",
          matcher:     matcher
        )
      end

<<<<<<< HEAD
      def build_newbsd
=======
      def newbsd
>>>>>>> cb13b6cb
        template = Template.named("NewBSD")
        alternate_content = template.content.gsub(
          "Neither the name of <organization> nor the names of its contributors may be used to endorse or promote products derived from this software without specific prior written permission.",
          "The names of its contributors may not be used to endorse or promote products derived from this software without specific prior written permission."
        )

        matcher = AnyMatcher.new(
          Matcher.from_template(template),
          Matcher.from_text(alternate_content)
        )

        License.new(
          short_name:  "NewBSD",
          pretty_name: "New BSD",
          other_names: ["Modified BSD", "BSD3", "BSD-3", "3-clause BSD", "BSD-3-Clause"],
          url:         "http://opensource.org/licenses/BSD-3-Clause",
          matcher:     matcher
        )
      end

<<<<<<< HEAD
      def build_python
=======
      def python
>>>>>>> cb13b6cb
        License.new(
          short_name:  "Python",
          pretty_name: "Python Software Foundation License",
          other_names: ["PSF"],
          url:         "http://hg.python.org/cpython/raw-file/89ce323357db/LICENSE"
        )
      end

<<<<<<< HEAD
      def build_ruby
        url = "http://www.ruby-lang.org/en/LICENSE.txt"
        url_regex = Regexp.new(Regexp.escape(url))

        matcher = AnyMatcher.new(
          Matcher.from_template(Template.named("Ruby")),
          Matcher.new(url_regex)
=======
      def ruby
        url = "http://www.ruby-lang.org/en/LICENSE.txt"

        matcher = AnyMatcher.new(
          Matcher.from_template(Template.named("Ruby")),
          Matcher.from_text(url)
>>>>>>> cb13b6cb
        )

        License.new(
          short_name:  "Ruby",
          pretty_name: "ruby",
          url:         url,
          matcher:     matcher
        )
      end

<<<<<<< HEAD
      def build_simplified_bsd
=======
      def simplifiedbsd
>>>>>>> cb13b6cb
        License.new(
          short_name:  "SimplifiedBSD",
          pretty_name: "Simplified BSD",
          other_names: ["FreeBSD", "2-clause BSD", "BSD-2-Clause"],
          url:         "http://opensource.org/licenses/bsd-license"
        )
      end
    end
  end
end<|MERGE_RESOLUTION|>--- conflicted
+++ resolved
@@ -3,19 +3,18 @@
     module Definitions
       extend self
 
-<<<<<<< HEAD
-      def build_all(whitelist)
+      def all(whitelist)
         [
-          build_apache2,
-          build_bsd,
-          build_gplv2,
-          build_isc,
-          build_lgpl,
-          build_mit,
-          build_newbsd,
-          build_python,
-          build_ruby,
-          build_simplified_bsd
+          apache2,
+          bsd,
+          gplv2,
+          isc,
+          lgpl,
+          mit,
+          newbsd,
+          python,
+          ruby,
+          simplifiedbsd
         ].map { |license|
           whitelist_if_necessary(license, whitelist)
         }
@@ -28,35 +27,16 @@
           matcher: NoneMatcher.new
         )
         whitelist_if_necessary(result, whitelist)
-=======
-      def all
-        [
-          apache2,
-          bsd,
-          gplv2,
-          isc,
-          lgpl,
-          mit,
-          newbsd,
-          python,
-          ruby,
-          simplifiedbsd
-        ]
->>>>>>> cb13b6cb
       end
 
       private
 
-<<<<<<< HEAD
       def whitelist_if_necessary(license, whitelist)
         whitelisted = whitelist.any? { |name| license.matches_name? name }
         whitelisted ? license.whitelist : license
       end
 
-      def build_apache2
-=======
       def apache2
->>>>>>> cb13b6cb
         License.new(
           short_name:  "Apache2",
           pretty_name: "Apache 2.0",
@@ -65,11 +45,7 @@
         )
       end
 
-<<<<<<< HEAD
-      def build_bsd
-=======
       def bsd
->>>>>>> cb13b6cb
         License.new(
           short_name:  "BSD",
           other_names: ["BSD4", "bsd-old", "4-clause BSD", "BSD-4-Clause", "BSD License"],
@@ -77,11 +53,7 @@
         )
       end
 
-<<<<<<< HEAD
-      def build_gplv2
-=======
       def gplv2
->>>>>>> cb13b6cb
         License.new(
           short_name:  "GPLv2",
           other_names: ["GPL V2", "gpl-v2", "GNU GENERAL PUBLIC LICENSE Version 2"],
@@ -89,22 +61,14 @@
         )
       end
 
-<<<<<<< HEAD
-      def build_isc
-=======
       def isc
->>>>>>> cb13b6cb
         License.new(
           short_name: "ISC",
           url:        "http://en.wikipedia.org/wiki/ISC_license"
         )
       end
 
-<<<<<<< HEAD
-      def build_lgpl
-=======
       def lgpl
->>>>>>> cb13b6cb
         License.new(
           short_name:  "LGPL",
           other_names: ["LGPL-3", "LGPLv3", "LGPL-3.0"],
@@ -112,26 +76,16 @@
         )
       end
 
-<<<<<<< HEAD
-      def build_mit
-=======
       def mit
->>>>>>> cb13b6cb
         url_regexp = %r{MIT Licen[sc]e.*http://(?:www\.)?opensource\.org/licenses/mit-license}
         header_regexp = /The MIT Licen[sc]e/
         one_liner_regexp = /is released under the MIT licen[sc]e/
 
         matcher = AnyMatcher.new(
           Matcher.from_template(Template.named("MIT")),
-<<<<<<< HEAD
-          Matcher.new(url_regexp),
-          HeaderMatcher.new(Matcher.new(header_regexp)),
-          Matcher.new(one_liner_regexp)
-=======
           Matcher.from_regex(url_regexp),
           HeaderMatcher.new(Matcher.from_regex(header_regexp)),
           Matcher.from_regex(one_liner_regexp)
->>>>>>> cb13b6cb
         )
 
         License.new(
@@ -142,11 +96,7 @@
         )
       end
 
-<<<<<<< HEAD
-      def build_newbsd
-=======
       def newbsd
->>>>>>> cb13b6cb
         template = Template.named("NewBSD")
         alternate_content = template.content.gsub(
           "Neither the name of <organization> nor the names of its contributors may be used to endorse or promote products derived from this software without specific prior written permission.",
@@ -167,11 +117,7 @@
         )
       end
 
-<<<<<<< HEAD
-      def build_python
-=======
       def python
->>>>>>> cb13b6cb
         License.new(
           short_name:  "Python",
           pretty_name: "Python Software Foundation License",
@@ -180,22 +126,12 @@
         )
       end
 
-<<<<<<< HEAD
-      def build_ruby
-        url = "http://www.ruby-lang.org/en/LICENSE.txt"
-        url_regex = Regexp.new(Regexp.escape(url))
-
-        matcher = AnyMatcher.new(
-          Matcher.from_template(Template.named("Ruby")),
-          Matcher.new(url_regex)
-=======
       def ruby
         url = "http://www.ruby-lang.org/en/LICENSE.txt"
 
         matcher = AnyMatcher.new(
           Matcher.from_template(Template.named("Ruby")),
           Matcher.from_text(url)
->>>>>>> cb13b6cb
         )
 
         License.new(
@@ -206,11 +142,7 @@
         )
       end
 
-<<<<<<< HEAD
-      def build_simplified_bsd
-=======
       def simplifiedbsd
->>>>>>> cb13b6cb
         License.new(
           short_name:  "SimplifiedBSD",
           pretty_name: "Simplified BSD",
