--- conflicted
+++ resolved
@@ -42,17 +42,6 @@
         saver = described_class.new(dep, package)
         subject = saver.save
 
-<<<<<<< HEAD
-        subject.id.should be
-        subject.name.should == "spec_name"
-        subject.version.should == "1.2.3"
-        subject.summary.should == "summary"
-        subject.description.should == "description"
-        subject.homepage.should == "http://example.com"
-        subject.bundler_groups.map(&:name).should == ['group']
-        subject.children.map(&:name).should == ['child']
-        subject.licenses.first.name.should == 'license'
-=======
         expect(subject.id).to be
         expect(subject.name).to eq("spec_name")
         expect(subject.version).to eq("1.2.3")
@@ -61,8 +50,7 @@
         expect(subject.homepage).to eq("http://example.com")
         expect(subject.bundler_groups.map(&:name)).to eq(['group'])
         expect(subject.children.map(&:name)).to eq(['child'])
-        expect(subject.license.name).to eq('license')
->>>>>>> fa26b5c6
+        expect(subject.licenses.first.name).to eq('license')
       end
 
       it "keeps approval" do
