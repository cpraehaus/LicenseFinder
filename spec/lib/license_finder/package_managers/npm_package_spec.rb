require 'spec_helper'

module LicenseFinder
  describe NpmPackage do
    subject do
      described_class.new(
        "name" => "jasmine-node",
        "version" => "1.3.1",
        "description" => "a description",
        "readme" => "a readme",
        "path" => "some/node/package/path",
        "homepage" => "a homepage"
      )
    end

    it_behaves_like "it conforms to interface required by PackageSaver"

    its(:name) { should == "jasmine-node" }
    its(:version) { should == "1.3.1" }
    its(:summary) { should == "a description" }
    its(:description) { should == "a readme" }
    its(:homepage) { should == "a homepage" }
    its(:groups) { should == [] }
    its(:children) { should == [] }

    describe '#licenses' do
      def stub_license_files(license_files)
        allow(PossibleLicenseFiles).to receive(:find).with("some/node/package/path").and_return(license_files)
      end

      let(:node_module1) { {"license" => "MIT", "path" => "/some/path"} }
      let(:node_module2) { {"licenses" => [{"type" => "BSD"}], "path" => "/some/path"} }
      let(:node_module3) { {"license" => {"type" => "PSF"}, "path" => "/some/path"} }
      let(:node_module4) { {"licenses" => ["MIT"], "path" => "/some/path"} }
      let(:misdeclared_node_module) { {"licenses" => {"type" => "MIT"}} }

      it 'finds the license for both license structures' do
<<<<<<< HEAD
        package = NpmPackage.new(node_module1)
        expect(package.licenses.length).to eq 1
        expect(package.licenses.first.name).to eq("MIT")

        package = NpmPackage.new(node_module2)
        expect(package.licenses.length).to eq 1
        expect(package.licenses.first.name).to eq("BSD")

        package = NpmPackage.new(node_module3)
        expect(package.licenses.length).to eq 1
        expect(package.licenses.first.name).to eq("Python Software Foundation License")

        package = NpmPackage.new(node_module4)
        expect(package.licenses.length).to eq 1
        expect(package.licenses.first.name).to eq("MIT")

        package = NpmPackage.new(misdeclared_node_module)
        expect(package.licenses.length).to eq 1
        expect(package.licenses.first.name).to eq("MIT")
=======
        expect(NpmPackage.new(node_module1).license.name).to eq("MIT")
        expect(NpmPackage.new(node_module2).license.name).to eq("BSD")
        expect(NpmPackage.new(node_module3).license.name).to eq("Python Software Foundation License")
        expect(NpmPackage.new(node_module4).license.name).to eq("MIT")
        expect(NpmPackage.new(misdeclared_node_module).license.name).to eq("MIT")
>>>>>>> fa26b5c6
      end

      context "regardless of whether there are licenses in files" do
        before do
          stub_license_files [double(:file, license: License.find_by_name('Detected License'))]
        end

        it "returns the license from the spec if there is only one unique license" do
          package = NpmPackage.new({ "licenses" => ["MIT", "Expat"], "path" => "/path/to/thing" })
          expect(package.licenses.length).to eq 1
          expect(package.licenses.first.name).to eq("MIT")
        end

        it "returns 'multiple licenses' if there's more than one license" do
          package = NpmPackage.new({ "licenses" => ["MIT", "BSD"], "path" => "/some/path" })
          expect(package.licenses.length).to eq 2
          expect(package.licenses.map(&:name)).to eq %w(MIT BSD)
        end
      end

      context "when there is nothing in the spec" do
        it "returns a license in a file if only one unique license detected" do
          stub_license_files([
            double(:first_file, license: License.find_by_name('MIT')),
            double(:second_file, license: License.find_by_name('Expat'))
          ])

<<<<<<< HEAD
          expect(subject.licenses.length).to eq 1
          expect(subject.licenses.first.name).to eq "MIT"
=======
          expect(subject.license.name).to eq("MIT")
>>>>>>> fa26b5c6
        end

        it "returns 'other' if there are no licenses in files" do
          stub_license_files []

<<<<<<< HEAD
          expect(subject.licenses.length).to eq 1
          expect(subject.licenses.first.name).to eq "other"
=======
          expect(subject.license.name).to eq("other")
>>>>>>> fa26b5c6
        end

        it "returns 'other' if there are many licenses in files" do
          stub_license_files([
            double(:first_file, license: License.find_by_name('First Detected License')),
            double(:second_file, license: License.find_by_name('Second Detected License'))
          ])

<<<<<<< HEAD
          expect(subject.licenses.length).to eq 2
          expect(subject.licenses.map(&:name)).to eq ["First Detected License", "Second Detected License"]
=======
          expect(subject.license.name).to eq("multiple licenses: First Detected License, Second Detected License")
>>>>>>> fa26b5c6
        end
      end
    end
  end
end
<|MERGE_RESOLUTION|>--- conflicted
+++ resolved
@@ -35,7 +35,6 @@
       let(:misdeclared_node_module) { {"licenses" => {"type" => "MIT"}} }
 
       it 'finds the license for both license structures' do
-<<<<<<< HEAD
         package = NpmPackage.new(node_module1)
         expect(package.licenses.length).to eq 1
         expect(package.licenses.first.name).to eq("MIT")
@@ -55,13 +54,6 @@
         package = NpmPackage.new(misdeclared_node_module)
         expect(package.licenses.length).to eq 1
         expect(package.licenses.first.name).to eq("MIT")
-=======
-        expect(NpmPackage.new(node_module1).license.name).to eq("MIT")
-        expect(NpmPackage.new(node_module2).license.name).to eq("BSD")
-        expect(NpmPackage.new(node_module3).license.name).to eq("Python Software Foundation License")
-        expect(NpmPackage.new(node_module4).license.name).to eq("MIT")
-        expect(NpmPackage.new(misdeclared_node_module).license.name).to eq("MIT")
->>>>>>> fa26b5c6
       end
 
       context "regardless of whether there are licenses in files" do
@@ -89,23 +81,15 @@
             double(:second_file, license: License.find_by_name('Expat'))
           ])
 
-<<<<<<< HEAD
           expect(subject.licenses.length).to eq 1
           expect(subject.licenses.first.name).to eq "MIT"
-=======
-          expect(subject.license.name).to eq("MIT")
->>>>>>> fa26b5c6
         end
 
         it "returns 'other' if there are no licenses in files" do
           stub_license_files []
 
-<<<<<<< HEAD
           expect(subject.licenses.length).to eq 1
           expect(subject.licenses.first.name).to eq "other"
-=======
-          expect(subject.license.name).to eq("other")
->>>>>>> fa26b5c6
         end
 
         it "returns 'other' if there are many licenses in files" do
@@ -114,12 +98,8 @@
             double(:second_file, license: License.find_by_name('Second Detected License'))
           ])
 
-<<<<<<< HEAD
           expect(subject.licenses.length).to eq 2
           expect(subject.licenses.map(&:name)).to eq ["First Detected License", "Second Detected License"]
-=======
-          expect(subject.license.name).to eq("multiple licenses: First Detected License, Second Detected License")
->>>>>>> fa26b5c6
         end
       end
     end
