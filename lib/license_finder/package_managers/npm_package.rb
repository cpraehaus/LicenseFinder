module LicenseFinder
  class NpmPackage < Package
<<<<<<< HEAD
    def initialize(spec, options={})
      super(
        spec["name"],
        spec["version"],
        options.merge(
          summary: spec["description"],
          description: spec["readme"],
          homepage: spec["homepage"],
          spec_licenses: Package.license_names_from_standard_spec(spec),
          install_path: spec["path"]
        )
      )
=======
    def initialize(node_module)
      @node_module = node_module
    end

    def name
      node_module["name"]
    end

    def version
      node_module["version"]
    end

    def summary
      nil
    end

    def description
      node_module["description"]
    end

    def homepage
      node_module["homepage"]
    end

    def children
      [] # no way to determine child deps from npm (maybe?)
    end

    def groups
      [] # no concept of dev/test groups in npm (maybe?)
    end

    private

    attr_reader :node_module

    def install_path
      node_module["path"]
    end

    def license_names_from_spec
      Package.license_names_from_standard_spec(node_module)
>>>>>>> b11b6061
    end
  end
end<|MERGE_RESOLUTION|>--- conflicted
+++ resolved
@@ -1,62 +1,16 @@
 module LicenseFinder
   class NpmPackage < Package
-<<<<<<< HEAD
     def initialize(spec, options={})
       super(
         spec["name"],
         spec["version"],
         options.merge(
-          summary: spec["description"],
-          description: spec["readme"],
+          description: spec["description"],
           homepage: spec["homepage"],
           spec_licenses: Package.license_names_from_standard_spec(spec),
           install_path: spec["path"]
         )
       )
-=======
-    def initialize(node_module)
-      @node_module = node_module
-    end
-
-    def name
-      node_module["name"]
-    end
-
-    def version
-      node_module["version"]
-    end
-
-    def summary
-      nil
-    end
-
-    def description
-      node_module["description"]
-    end
-
-    def homepage
-      node_module["homepage"]
-    end
-
-    def children
-      [] # no way to determine child deps from npm (maybe?)
-    end
-
-    def groups
-      [] # no concept of dev/test groups in npm (maybe?)
-    end
-
-    private
-
-    attr_reader :node_module
-
-    def install_path
-      node_module["path"]
-    end
-
-    def license_names_from_spec
-      Package.license_names_from_standard_spec(node_module)
->>>>>>> b11b6061
     end
   end
 end