require "spec_helper"

module LicenseFinder
  describe YmlToSql do
    let(:legacy_attributes) do
      {
        'name' => "spec_name",
        'version' => "2.1.3",
        'license' => "GPLv2",
        'license_url' => "www.license_url.org",
        'approved' => true,
        'summary' => "some summary",
        'description' => "some description",
        'homepage' => 'www.homepage.com',
        'children' => ["child1_name"],
        'parents' => ["parent1_name"],
        'bundler_groups' => [:test],
        'source' => source,

        'notes' => 'some notes',
        'license_files' => ['/Users/pivotal/foo/lic1', '/Users/pivotal/bar/lic2'],
      }
    end

    let(:source) { nil }

    describe ".needs_conversion?" do
      it "is true if the yml still exists" do
        yaml_file = double(:yaml_file, :exist? => true)
        allow(LicenseFinder.config.artifacts).to receive_messages(legacy_yaml_file: yaml_file)

        expect(described_class.needs_conversion?).to be_truthy
      end

      it "is false otherwise" do
        yaml_file = double(:yaml_file, :exist? => false)
        allow(LicenseFinder.config.artifacts).to receive_messages(legacy_yaml_file: yaml_file)

        expect(described_class.needs_conversion?).to be_falsey
      end
    end

    describe ".remove_yml" do
      it "removes the yml file" do
        yaml_file = double(:yaml_file)
        allow(LicenseFinder.config.artifacts).to receive_messages(legacy_yaml_file: yaml_file)

        expect(yaml_file).to receive(:delete)
        described_class.remove_yml
      end
    end

    describe '.convert_all' do
      before do
        (DB.tables - [:schema_migrations]).each { |table| DB[table].truncate }
      end

      describe "when dependency source is set to bundle" do
        let(:source) { "bundle" }

        it "sets manual to be false" do
          described_class.convert_all([legacy_attributes])

          saved_dep = described_class::Sql::Dependency.first
          expect(saved_dep).not_to be_added_manually
        end
      end

      describe "when dependency source is not set to bundle" do
        let(:source) { "" }

        it "sets manual to be true" do
          described_class.convert_all([legacy_attributes])

          saved_dep = described_class::Sql::Dependency.first
          expect(saved_dep).to be_added_manually
        end
      end

      it "persists all of the dependency's attributes" do
        described_class.convert_all([legacy_attributes])

        expect(described_class::Sql::Dependency.count).to eq(1)
        saved_dep = described_class::Sql::Dependency.first
        expect(saved_dep.name).to eq("spec_name")
        expect(saved_dep.version).to eq("2.1.3")
        expect(saved_dep.summary).to eq("some summary")
        expect(saved_dep.description).to eq("some description")
        expect(saved_dep.homepage).to eq("www.homepage.com")
        expect(saved_dep.manual_approval).to be
      end

      it "associates the license to the dependency" do
        described_class.convert_all([legacy_attributes])

        saved_dep = described_class::Sql::Dependency.first
<<<<<<< HEAD
        saved_dep.license_names.should == "GPLv2"
=======
        expect(saved_dep.license_name).to eq("GPLv2")
>>>>>>> fa26b5c6
      end

      it "associates bundler groups" do
        described_class.convert_all([legacy_attributes])

        saved_dep = described_class::Sql::Dependency.first
        expect(saved_dep.bundler_groups.count).to eq(1)
        expect(saved_dep.bundler_groups.first.name).to eq('test')
      end

      it "associates children" do
        child_attrs = {
          'name' => 'child1_name',
          'version' => '0.0.1',
          'license' => 'other'
        }
        described_class.convert_all([legacy_attributes, child_attrs])

        expect(described_class::Sql::Dependency.count).to eq(2)
        saved_dep = described_class::Sql::Dependency.first(name: 'spec_name')
        expect(saved_dep.children.count).to eq(1)
        expect(saved_dep.children.first.name).to eq('child1_name')
      end
    end
  end
end<|MERGE_RESOLUTION|>--- conflicted
+++ resolved
@@ -94,11 +94,7 @@
         described_class.convert_all([legacy_attributes])
 
         saved_dep = described_class::Sql::Dependency.first
-<<<<<<< HEAD
-        saved_dep.license_names.should == "GPLv2"
-=======
-        expect(saved_dep.license_name).to eq("GPLv2")
->>>>>>> fa26b5c6
+        expect(saved_dep.license_names).to eq("GPLv2")
       end
 
       it "associates bundler groups" do
