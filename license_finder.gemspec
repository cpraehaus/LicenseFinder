--- conflicted
+++ resolved
@@ -59,13 +59,8 @@
   s.add_development_dependency 'rake'
   s.add_development_dependency 'rspec', '~> 3'
   s.add_development_dependency 'rspec-its'
-<<<<<<< HEAD
   s.add_development_dependency 'rubocop', '~> 0.72.0'
-  s.add_development_dependency 'rubocop-performance', '~> 1.3.0'
-=======
-  s.add_development_dependency 'rubocop', '~> 0.71.0'
   s.add_development_dependency 'rubocop-performance', '~> 1.4.0'
->>>>>>> 4662d835
   s.add_development_dependency 'webmock', '~> 3.5'
 
   # to preserve ruby < 2.2.2 support.
