--- conflicted
+++ resolved
@@ -51,20 +51,8 @@
 
       it "should complain if the dependency already exists" do
         Dependency.create(name: "current dependency 1")
-<<<<<<< HEAD
-        expect { described_class.create_manually_managed("GPL", "current dependency 1", "0.0.0") }
+        expect { described_class.manually_add("GPL", "current dependency 1", "0.0.0") }
           .to raise_error(Error)
-=======
-        expect { described_class.manually_add("GPL", "current dependency 1", "0.0.0") }
-          .to raise_error(LicenseFinder::Error)
-      end
-
-      it "re-uses an existing, unassociated, license alias" do
-        existing_license = LicenseAlias.named("existing license")
-
-        dep = described_class.manually_add("existing license", "js_dep", "0.0.0")
-        dep.license.should == existing_license
->>>>>>> cb13b6cb
       end
     end
 
@@ -80,13 +68,8 @@
         Dependency.create(name: "a bundler dep")
         expect do
           expect do
-<<<<<<< HEAD
-            described_class.destroy_manually_managed("a bundler dep")
+            described_class.manually_remove("a bundler dep")
           end.to raise_error(Error)
-=======
-            described_class.manually_remove("a bundler dep")
-          end.to raise_error(LicenseFinder::Error)
->>>>>>> cb13b6cb
         end.to_not change(Dependency, :count)
       end
     end
