require 'digest'

module LicenseFinder
  module DependencyManager
    def self.sync_with_package_managers
      modifying {
        current_dependencies = PackageSaver.save_all(current_packages)

        Dependency.added_automatically.obsolete(current_dependencies).each(&:destroy)
      }
    end

    def self.manually_add(license, name, version)
      raise Error.new("#{name} dependency already exists") unless Dependency.where(name: name).empty?

      modifying {
<<<<<<< HEAD
        dependency = Dependency.new(manual: true, name: name, version: version)
        dependency.license = License.find_by_name(license)
=======
        dependency = Dependency.new(added_manually: true, name: name, version: version)
        dependency.license = LicenseAlias.named(license)
>>>>>>> cb13b6cb
        dependency.save
      }
    end

    def self.manually_remove(name)
      modifying { find_by_name(name, Dependency.added_manually).destroy }
    end

    def self.license!(name, license_name)
      license = License.find_by_name(license_name)
      modifying { find_by_name(name).set_license_manually!(license) }
    end

    def self.approve!(name, approver = nil, notes = nil)
      modifying { find_by_name(name).approve!(approver, notes)  }
    end

    def self.modifying
      database_file = LicenseFinder.config.artifacts.database_file
      checksum_before_modifying = checksum(database_file)
      result = yield
      checksum_after_modifying = checksum(database_file)

      unless checksum_after_modifying == checksum_before_modifying
        Reporter.write_reports
      end
      unless LicenseFinder.config.artifacts.html_file.exist?
        Reporter.write_reports
      end

      result
    end

    private # not really private, but it looks like it is!

    def self.current_packages
      package_managers.select(&:active?).map(&:current_packages).flatten
    end

    def self.package_managers
      [Bundler, NPM, Pip, Bower, Maven, Gradle, CocoaPods]
    end

    def self.find_by_name(name, scope = Dependency)
      dep = scope.first(name: name)
      raise Error.new("could not find dependency named #{name}") unless dep
      dep
    end

    def self.checksum(database_file)
      if database_file.exist?
        Digest::SHA2.file(database_file).hexdigest
      end
    end
  end
end
<|MERGE_RESOLUTION|>--- conflicted
+++ resolved
@@ -14,13 +14,8 @@
       raise Error.new("#{name} dependency already exists") unless Dependency.where(name: name).empty?
 
       modifying {
-<<<<<<< HEAD
-        dependency = Dependency.new(manual: true, name: name, version: version)
+        dependency = Dependency.new(added_manually: true, name: name, version: version)
         dependency.license = License.find_by_name(license)
-=======
-        dependency = Dependency.new(added_manually: true, name: name, version: version)
-        dependency.license = LicenseAlias.named(license)
->>>>>>> cb13b6cb
         dependency.save
       }
     end
