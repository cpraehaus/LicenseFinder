require 'spec_helper'

module LicenseFinder
  describe BowerPackage do
    subject do
      described_class.new(
        "canonicalDir" => "/path/to/thing",
        "pkgMeta" => {
          "name" => "dependency-library",
          "description" => "description",
          "version" => "1.3.3.7",
          "main" => "normalize.css",
          "readme" => "some readme stuff",
          "homepage" => "homepage"
        }
      )
    end

    it_behaves_like "it conforms to interface required by PackageSaver"

    its(:name) { should == "dependency-library" }
    its(:version) { should == "1.3.3.7" }
    its(:summary) { should == "description" }
    its(:description) { should == "some readme stuff" }
    its(:homepage) { should == "homepage" }
    its(:groups) { should == [] }
    its(:children) { should == [] }

    describe '#licenses' do
      def stub_license_files(license_files)
        allow(PossibleLicenseFiles).to receive(:find).with("/path/to/thing").and_return(license_files)
      end

      let(:package1) { { "pkgMeta" => {"license" => "MIT"}, "canonicalDir" => "/some/path" } }
      let(:package2) { { "pkgMeta" => {"licenses" => [{"type" => "BSD", "url" => "github.github/github"}]}, "canonicalDir" => "/some/path" } }
      let(:package3) { { "pkgMeta" => {"license" => {"type" => "PSF", "url" => "github.github/github"}}, "canonicalDir" => "/some/path" } }
      let(:package4) { { "pkgMeta" => {"licenses" => ["MIT"]}, "canonicalDir" => "/some/path" } }

      it 'finds the license for both license  structures' do
<<<<<<< HEAD
        package = BowerPackage.new(package1)
        expect(package.licenses.length).to eq 1
        expect(package.licenses.first.name).to eq("MIT")

        package = BowerPackage.new(package2)
        expect(package.licenses.length).to eq 1
        expect(package.licenses.first.name).to eq("BSD")

        package = BowerPackage.new(package3)
        expect(package.licenses.length).to eq 1
        expect(package.licenses.first.name).to eq("Python Software Foundation License")

        package = BowerPackage.new(package4)
        expect(package.licenses.length).to eq 1
        expect(package.licenses.first.name).to eq("MIT")
=======
        expect(BowerPackage.new(package1).license.name).to eq("MIT")
        expect(BowerPackage.new(package2).license.name).to eq("BSD")
        expect(BowerPackage.new(package3).license.name).to eq("Python Software Foundation License")
        expect(BowerPackage.new(package4).license.name).to eq("MIT")
>>>>>>> fa26b5c6
      end


      context "regardless of whether there are licenses in files" do
        before do
          stub_license_files [double(:file, license: License.find_by_name('Detected License'))]
        end

        it "returns the license from the spec if there is only one unique license" do
          package = BowerPackage.new({ "pkgMeta" => {"licenses" => ["MIT", "Expat"]}, "canonicalDir" => "/path/to/thing" })
          expect(package.licenses.length).to eq 1
          expect(package.licenses.first.name).to eq("MIT")
        end

        it "returns 'multiple licenses' if there's more than one license" do
          package = BowerPackage.new({ "pkgMeta" => {"licenses" => ["MIT", "BSD"]}, "canonicalDir" => "/some/path" })
          expect(package.licenses.length).to eq 2
          expect(package.licenses.map(&:name)).to eq %w(MIT BSD)
        end
      end

      context "when there is nothing in the spec" do
        it "returns a license in a file if only one unique license detected" do
          stub_license_files([
            double(:first_file, license: License.find_by_name('MIT')),
            double(:second_file, license: License.find_by_name('Expat'))
          ])

<<<<<<< HEAD
          expect(subject.licenses.length).to eq 1
          expect(subject.licenses.first.name).to eq "MIT"
=======
          expect(subject.license.name).to eq("MIT")
>>>>>>> fa26b5c6
        end

        it "returns 'other' if there are no licenses in files" do
          stub_license_files []

<<<<<<< HEAD
          expect(subject.licenses.length).to eq 1
          expect(subject.licenses.first.name).to eq "other"
=======
          expect(subject.license.name).to eq("other")
>>>>>>> fa26b5c6
        end

        it "returns 'other' if there are many licenses in files" do
          stub_license_files([
            double(:first_file, license: License.find_by_name('First Detected License')),
            double(:second_file, license: License.find_by_name('Second Detected License'))
          ])

<<<<<<< HEAD
          expect(subject.licenses.length).to eq 2
          expect(subject.licenses.map(&:name)).to eq ["First Detected License", "Second Detected License"]
=======
          expect(subject.license.name).to eq("multiple licenses: First Detected License, Second Detected License")
>>>>>>> fa26b5c6
        end
      end
    end
  end
end
<|MERGE_RESOLUTION|>--- conflicted
+++ resolved
@@ -37,7 +37,6 @@
       let(:package4) { { "pkgMeta" => {"licenses" => ["MIT"]}, "canonicalDir" => "/some/path" } }
 
       it 'finds the license for both license  structures' do
-<<<<<<< HEAD
         package = BowerPackage.new(package1)
         expect(package.licenses.length).to eq 1
         expect(package.licenses.first.name).to eq("MIT")
@@ -53,12 +52,6 @@
         package = BowerPackage.new(package4)
         expect(package.licenses.length).to eq 1
         expect(package.licenses.first.name).to eq("MIT")
-=======
-        expect(BowerPackage.new(package1).license.name).to eq("MIT")
-        expect(BowerPackage.new(package2).license.name).to eq("BSD")
-        expect(BowerPackage.new(package3).license.name).to eq("Python Software Foundation License")
-        expect(BowerPackage.new(package4).license.name).to eq("MIT")
->>>>>>> fa26b5c6
       end
 
 
@@ -87,23 +80,15 @@
             double(:second_file, license: License.find_by_name('Expat'))
           ])
 
-<<<<<<< HEAD
           expect(subject.licenses.length).to eq 1
           expect(subject.licenses.first.name).to eq "MIT"
-=======
-          expect(subject.license.name).to eq("MIT")
->>>>>>> fa26b5c6
         end
 
         it "returns 'other' if there are no licenses in files" do
           stub_license_files []
 
-<<<<<<< HEAD
           expect(subject.licenses.length).to eq 1
           expect(subject.licenses.first.name).to eq "other"
-=======
-          expect(subject.license.name).to eq("other")
->>>>>>> fa26b5c6
         end
 
         it "returns 'other' if there are many licenses in files" do
@@ -112,12 +97,8 @@
             double(:second_file, license: License.find_by_name('Second Detected License'))
           ])
 
-<<<<<<< HEAD
           expect(subject.licenses.length).to eq 2
           expect(subject.licenses.map(&:name)).to eq ["First Detected License", "Second Detected License"]
-=======
-          expect(subject.license.name).to eq("multiple licenses: First Detected License, Second Detected License")
->>>>>>> fa26b5c6
         end
       end
     end
