# frozen_string_literal: false

module LicenseFinder
  # Super-class for the different package managers
  # (Bundler, NPM, Pip, etc.)
  #
  # For guidance on adding a new package manager use the shared behavior
  #
  #     it_behaves_like "a PackageManager"
  #
  # Additional guidelines are:
  #
  # - implement #current_packages, to return a list of `Package`s this package manager is tracking
  # - implement #possible_package_paths, an array of `Pathname`s which are the possible locations which contain a configuration file/folder indicating the package manager is in use.
  # - implement(Optional) #package_management_command, string for invoking the package manager
  # - implement(Optional) #prepare_command, string for fetching dependencies for package manager (runs when the --prepare flag is passed to license_finder)

  class PackageManager
    include LicenseFinder::SharedHelpers

    class << self
      def takes_priority_over
        nil
      end

      def id
        name.split('::').last.downcase
      end
    end

    def installed?(logger = Core.default_logger)
      if package_management_command.nil?
        logger.debug self.class, 'no command defined' # TODO: comment me out
        true
      elsif command_exists?(package_management_command)
        logger.debug self.class, 'is installed', color: :green
        true
      else
        logger.info self.class, 'is not installed', color: :red
        false
      end
    end

    # see class description
    def package_management_command
      nil
    end

    # see class description
    def prepare_command
      nil
    end

    def command_exists?(command)
      _stdout, _stderr, status =
        if LicenseFinder::Platform.windows?
          Cmd.run("where #{command}")
        else
          Cmd.run("which #{command}")
        end

      status.success?
    end

    def initialize(options = {})
      @prepare_no_fail = options[:prepare_no_fail]
      @logger = options[:logger] || Core.default_logger
      @project_path = options[:project_path]
      @log_directory = options[:log_directory]
      @ignored_groups = options[:ignored_groups]
    end

    def active?
      path = detected_package_path
      path&.exist?
    end

    def project_root?
      active?
    end

    def detected_package_path
      possible_package_paths.find(&:exist?)
    end

    def prepare
      if prepare_command
        stdout, stderr, status = Dir.chdir(project_path) { Cmd.run(prepare_command) }
        unless status.success?
          log_errors stderr

          error_message = "Prepare command '#{prepare_command}' failed\n#{stderr}"

          error_message == error_message.concat("\n#{stdout}\n") if !stdout.nil? && !stdout.empty?

          raise error_message unless @prepare_no_fail
        end
      else
        logger.debug self.class, 'no prepare step provided', color: :red
      end
    end

    def current_packages_with_relations
      begin
        packages = current_packages
      rescue StandardError => e
        raise e unless @prepare_no_fail

        packages = []
      end

      packages.each do |parent|
        parent.children.each do |child_name|
          child = packages.detect { |child_package| child_package.name == child_name }
          child.parents << parent.name if child
        end
      end
      packages
    end

    private

    attr_reader :logger, :project_path

    def log_errors(stderr)
      log_errors_with_cmd(prepare_command, stderr)
    end

    def log_errors_with_cmd(prep_cmd, stderr)
<<<<<<< HEAD
      logger.info prep_cmd, 'did not succeed.', color: :red
      logger.info prep_cmd, stderr, color: :red
      log_to_file prep_cmd, stderr
=======
      logger.info(prep_cmd, 'did not succeed.', color: :red)
      logger.info(prep_cmd, stderr, color: :red)
      log_to_file stderr
>>>>>>> 4b66e2f2
    end

    def log_to_file(prep_cmd, contents)
      FileUtils.mkdir_p @log_directory

      # replace whitespace with underscores and remove slashes
      log_file_name = package_management_command&.gsub(/\s/, '_')&.gsub(%r{/}, '')
      log_file = File.join(@log_directory, "prepare_#{log_file_name || 'errors'}.log")

      File.open(log_file, 'w') do |f|
        f.write("Prepare command \"#{prep_cmd}\" failed with:\n")
        f.write("#{contents}\n\n")
      end
    end
  end
end

require 'license_finder/package_managers/bower'
require 'license_finder/package_managers/go_workspace'
require 'license_finder/package_managers/go_15vendorexperiment'
require 'license_finder/package_managers/go_dep'
require 'license_finder/package_managers/gvt'
require 'license_finder/package_managers/glide'
require 'license_finder/package_managers/govendor'
require 'license_finder/package_managers/go_modules'
require 'license_finder/package_managers/trash'
require 'license_finder/package_managers/bundler'
require 'license_finder/package_managers/npm'
require 'license_finder/package_managers/yarn'
require 'license_finder/package_managers/pip'
require 'license_finder/package_managers/pipenv'
require 'license_finder/package_managers/maven'
require 'license_finder/package_managers/mix'
require 'license_finder/package_managers/cocoa_pods'
require 'license_finder/package_managers/carthage'
require 'license_finder/package_managers/gradle'
require 'license_finder/package_managers/rebar'
require 'license_finder/package_managers/erlangmk'
require 'license_finder/package_managers/nuget'
require 'license_finder/package_managers/dotnet'
require 'license_finder/package_managers/dep'
require 'license_finder/package_managers/conan'
require 'license_finder/package_managers/sbt'
require 'license_finder/package_managers/cargo'
require 'license_finder/package_managers/composer'
require 'license_finder/package_managers/conda'

require 'license_finder/package'<|MERGE_RESOLUTION|>--- conflicted
+++ resolved
@@ -127,15 +127,9 @@
     end
 
     def log_errors_with_cmd(prep_cmd, stderr)
-<<<<<<< HEAD
-      logger.info prep_cmd, 'did not succeed.', color: :red
-      logger.info prep_cmd, stderr, color: :red
-      log_to_file prep_cmd, stderr
-=======
       logger.info(prep_cmd, 'did not succeed.', color: :red)
       logger.info(prep_cmd, stderr, color: :red)
       log_to_file stderr
->>>>>>> 4b66e2f2
     end
 
     def log_to_file(prep_cmd, contents)
